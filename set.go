package crdt

import (
	"bytes"
	"context"
	"encoding/binary"
	"errors"
	"strings"
	"sync"

	dshelp "github.com/ipfs/boxo/datastore/dshelp"
	cid "github.com/ipfs/go-cid"
	pb "github.com/ipfs/go-ds-crdt/pb"
	ipld "github.com/ipfs/go-ipld-format"
	logging "github.com/ipfs/go-log/v2"
	multierr "go.uber.org/multierr"

	ds "github.com/ipfs/go-datastore"
	query "github.com/ipfs/go-datastore/query"
)

var (
	elemsNs        = "s" // /elements namespace /set/s/<key>/<block>
	tombsNs        = "t" // /tombstones namespace /set/t/<key>/<block>
	keysNs         = "k" // /keys namespace /set/k/<key>/{v,p}
	valueSuffix    = "v" // for /keys namespace
	prioritySuffix = "p"
)

// set implements an Add-Wins Observed-Remove Set using delta-CRDTs
// (https://arxiv.org/abs/1410.2803) and backing all the data in a
// go-datastore. It is fully agnostic to MerkleCRDTs or the delta distribution
// layer.  It chooses the Value with most priority for a Key as the current
// Value. When two values have the same priority, it chooses by alphabetically
// sorting their unique IDs alphabetically.
type set struct {
	store      ds.Datastore
	dagService ipld.DAGService
	namespace  ds.Key
	putHook    func(key string, v []byte)
	deleteHook func(key string)
	logger     logging.StandardLogger

	// Avoid merging two things at the same time since
	// we read-write value-priorities in a non-atomic way.
	putElemsMux sync.Mutex
}

func newCRDTSet(
	ctx context.Context,
	d ds.Datastore,
	namespace ds.Key,
	dagService ipld.DAGService,
	logger logging.StandardLogger,
	putHook func(key string, v []byte),
	deleteHook func(key string),
) (*set, error) {

	set := &set{
		namespace:  namespace,
		store:      d,
		dagService: dagService,
		logger:     logger,
		putHook:    putHook,
		deleteHook: deleteHook,
	}

	return set, nil
}

// Add returns a new delta-set adding the given key/value.
func (s *set) Add(ctx context.Context, key string, value []byte) *pb.Delta {
	return &pb.Delta{
		Elements: []*pb.Element{
			{
				Key:   key,
				Value: value,
			},
		},
		Tombstones: nil,
	}
}

// Rmv returns a new delta-set removing the given key.
func (s *set) Rmv(ctx context.Context, key string) (*pb.Delta, error) {
	delta := &pb.Delta{}

	// /namespace/<key>/elements
	prefix := s.elemsPrefix(key)
	q := query.Query{
		Prefix:   prefix.String(),
		KeysOnly: true,
	}

	results, err := s.store.Query(ctx, q)
	if err != nil {
		return nil, err
	}
	defer results.Close()

	for r := range results.Next() {
		if r.Error != nil {
			return nil, r.Error
		}
		id := strings.TrimPrefix(r.Key, prefix.String())
		if !ds.RawKey(id).IsTopLevel() {
			// our prefix matches blocks from other keys i.e. our
			// prefix is "hello" and we have a different key like
			// "hello/bye" so we have a block id like
			// "bye/<block>". If we got the right key, then the id
			// should be the block id only.
			continue
		}

		// check if its already tombed, which case don't add it to the
		// Rmv delta set.
		deleted, err := s.inTombsKeyID(ctx, key, id)
		if err != nil {
			return nil, err
		}
		if !deleted {
			delta.Tombstones = append(delta.Tombstones, &pb.Element{
				Key: key,
				Id:  id,
			})
		}
	}
	return delta, nil
}

// Element retrieves the value of an element from the CRDT set.
func (s *set) Element(ctx context.Context, key string) ([]byte, error) {
	// We can only GET an element if it's part of the Set (in
	// "elements" and not in "tombstones").

	// * If the key has a value in the store it means that it has been
	//   written and is alive. putTombs will delete the value if all elems
	//   are tombstoned, or leave the best one.

	valueK := s.valueKey(key)
	value, err := s.store.Get(ctx, valueK)
	if err != nil { // not found is fine, we just return it
		return value, err
	}
	return value, nil
}

// Elements returns all the elements in the set.
func (s *set) Elements(ctx context.Context, q query.Query) (query.Results, error) {
	// This will cleanup user the query prefix first.
	// This makes sure the use of things like "/../" in the query
	// does not affect our setQuery.
	srcQueryPrefixKey := ds.NewKey(q.Prefix)

	keyNamespacePrefix := s.keyPrefix(keysNs)
	keyNamespacePrefixStr := keyNamespacePrefix.String()
	setQueryPrefix := keyNamespacePrefix.Child(srcQueryPrefixKey).String()
	vSuffix := "/" + valueSuffix

	// We are going to be reading everything in the /set/ namespace which
	// will return items in the form:
	// * /set/<key>/value
	// * /set<key>/priority (a Uvarint)

	// It is clear that KeysOnly=true should be used here when the original
	// query only wants keys.
	//
	// However, there is a question of what is best when the original
	// query wants also values:
	// * KeysOnly: true avoids reading all the priority key values
	//   which are skipped at the cost of doing a separate Get() for the
	//   values (50% of the keys).
	// * KeysOnly: false reads everything from the start. Priorities
	//   and tombstoned values are read for nothing
	//
	// In-mem benchmarking shows no clear winner. Badger docs say that
	// KeysOnly "is several order of magnitudes faster than regular
	// iteration". Contrary to my original feeling, however, live testing
	// with a 50GB badger with millions of keys shows more speed when
	// querying with value. It may be that speed is fully affected by the
	// current state of table compaction as well.
	setQuery := query.Query{
		Prefix:   setQueryPrefix,
		KeysOnly: false,
	}

<<<<<<< HEAD
	// send the result and returns false if we must exit.
	sendResult := func(ctx, qctx context.Context, r query.Result, out chan<- query.Result) bool {
		select {
		case out <- r:
		case <-ctx.Done():
			return false
=======
	// send the result and returns false if we must exit
	sendResult := func(qctx context.Context, output chan<- query.Result, r query.Result) bool {
		select {
		case output <- r:
>>>>>>> e7be8da1
		case <-qctx.Done():
			return false
		}
		return r.Error == nil
	}

	// The code below was very inspired in the Query implementation in
	// flatfs.
<<<<<<< HEAD

	// Originally we were able to set the output channel capacity and it
	// was set to 128 even though not much difference to 1 could be
	// observed on mem-based testing.

	// Using KeysOnly still gives a 128-item channel.
	// See: https://github.com/ipfs/go-datastore/issues/40
	r := query.ResultsWithContext(q, func(qctx context.Context, out chan<- query.Result) {
		// qctx is a Background context for the query. It is not
		// associated to ctx. It is closed when this function finishes
		// along with the output channel, or when the Results are
		// Closed directly.
		results, err := s.store.Query(ctx, setQuery)
		if err != nil {
			sendResult(ctx, qctx, query.Result{Error: err}, out)
=======
	return query.ResultsWithContext(q, func(qctx context.Context, output chan<- query.Result) {
		results, err := s.store.Query(ctx, setQuery)
		if err != nil {
			sendResult(qctx, output, query.Result{Error: err})
>>>>>>> e7be8da1
			return
		}
		defer results.Close()

		var entry query.Entry
		for r := range results.Next() {
			if r.Error != nil {
<<<<<<< HEAD
				sendResult(ctx, qctx, query.Result{Error: r.Error}, out)
=======
				sendResult(qctx, output, query.Result{Error: r.Error})
>>>>>>> e7be8da1
				return
			}

			// We will be getting keys in the form of
			// /namespace/keys/<key>/v and /namespace/keys/<key>/p
			// We discard anything not ending in /v and sanitize
			// those from:
			// /namespace/keys/<key>/v -> <key>
			if !strings.HasSuffix(r.Key, vSuffix) { // "/v"
				continue
			}

			key := strings.TrimSuffix(
				strings.TrimPrefix(r.Key, keyNamespacePrefixStr),
				"/"+valueSuffix,
			)

			entry.Key = key
			entry.Value = r.Value
			entry.Size = r.Size
			entry.Expiration = r.Expiration
<<<<<<< HEAD
			has, err := s.checkNotTombstoned(ctx, key)
			if err != nil {
				sendResult(ctx, qctx, query.Result{Error: err}, out)
				return
			}
=======
>>>>>>> e7be8da1

			// The fact that /v is set means it is not tombstoned,
			// as tombstoning removes /v and /p or sets them to
			// the best value.

			if q.KeysOnly {
				entry.Size = -1
				entry.Value = nil
			}
<<<<<<< HEAD
			if !sendResult(ctx, qctx, query.Result{Entry: entry}, out) {
				return
			}
		}
	})

	return r, nil
=======
			if !sendResult(qctx, output, query.Result{Entry: entry}) {
				return
			}
		}
	}), nil
>>>>>>> e7be8da1
}

// InSet returns true if the key belongs to one of the elements in the "elems"
// set, and this element is not tombstoned.
func (s *set) InSet(ctx context.Context, key string) (bool, error) {
	// If we do not have a value this key was never added or it was fully
	// tombstoned.
	valueK := s.valueKey(key)
	return s.store.Has(ctx, valueK)
}

// /namespace/<key>
func (s *set) keyPrefix(key string) ds.Key {
	return s.namespace.ChildString(key)
}

// /namespace/elems/<key>
func (s *set) elemsPrefix(key string) ds.Key {
	return s.keyPrefix(elemsNs).ChildString(key)
}

// /namespace/tombs/<key>
func (s *set) tombsPrefix(key string) ds.Key {
	return s.keyPrefix(tombsNs).ChildString(key)
}

// /namespace/keys/<key>/value
func (s *set) valueKey(key string) ds.Key {
	return s.keyPrefix(keysNs).ChildString(key).ChildString(valueSuffix)
}

// /namespace/keys/<key>/priority
func (s *set) priorityKey(key string) ds.Key {
	return s.keyPrefix(keysNs).ChildString(key).ChildString(prioritySuffix)
}

func (s *set) getPriority(ctx context.Context, key string) (uint64, error) {
	prioK := s.priorityKey(key)
	data, err := s.store.Get(ctx, prioK)
	if err != nil {
		if err == ds.ErrNotFound {
			return 0, nil
		}
		return 0, err
	}

	prio, n := binary.Uvarint(data)
	if n <= 0 {
		return prio, errors.New("error decoding priority")
	}
	return prio - 1, nil
}

func (s *set) setPriority(ctx context.Context, writeStore ds.Write, key string, prio uint64) error {
	prioK := s.priorityKey(key)
	buf := make([]byte, binary.MaxVarintLen64)
	n := binary.PutUvarint(buf, prio+1)
	if n == 0 {
		return errors.New("error encoding priority")
	}

	return writeStore.Put(ctx, prioK, buf[0:n])
}

// sets a value if priority is higher. When equal, it sets if the
// value is lexicographically higher than the current value.
func (s *set) setValue(ctx context.Context, writeStore ds.Write, key, id string, value []byte, prio uint64) error {
	// If this key was tombstoned already, do not store/update the value.
	deleted, err := s.inTombsKeyID(ctx, key, id)
	if err != nil || deleted {
		return err
	}

	curPrio, err := s.getPriority(ctx, key)
	if err != nil {
		return err
	}

	if prio < curPrio {
		return nil
	}
	valueK := s.valueKey(key)

	if prio == curPrio {
		curValue, _ := s.store.Get(ctx, valueK)
		// new value greater than old
		if bytes.Compare(curValue, value) >= 0 {
			return nil
		}
	}

	// store value
	err = writeStore.Put(ctx, valueK, value)
	if err != nil {
		return err
	}

	// store priority
	err = s.setPriority(ctx, writeStore, key, prio)
	if err != nil {
		return err
	}

	// trigger add hook
	s.putHook(key, value)
	return nil
}

// findBestValue looks for all entries for the given key, figures out their
// priority from their delta (skipping the blocks by the given pendingTombIDs)
// and returns the value with the highest priority that is not tombstoned nor
// about to be tombstoned.
func (s *set) findBestValue(ctx context.Context, key string, pendingTombIDs []string) ([]byte, uint64, error) {
	// /namespace/elems/<key>
	prefix := s.elemsPrefix(key)
	q := query.Query{
		Prefix:   prefix.String(),
		KeysOnly: true,
	}

	results, err := s.store.Query(ctx, q)
	if err != nil {
		return nil, 0, err
	}
	defer results.Close()

	var bestValue []byte
	var bestPriority uint64
	var deltaCid cid.Cid
	ng := crdtNodeGetter{NodeGetter: s.dagService}

	// range all the /namespace/elems/<key>/<block_cid>.
NEXT:
	for r := range results.Next() {
		if r.Error != nil {
			return nil, 0, err
		}

		id := strings.TrimPrefix(r.Key, prefix.String())
		if !ds.RawKey(id).IsTopLevel() {
			// our prefix matches blocks from other keys i.e. our
			// prefix is "hello" and we have a different key like
			// "hello/bye" so we have a block id like
			// "bye/<block>". If we got the right key, then the id
			// should be the block id only.
			continue
		}
		// if block is one of the pending tombIDs, continue
		for _, tombID := range pendingTombIDs {
			if tombID == id {
				continue NEXT
			}
		}

		// if tombstoned, continue
		inTomb, err := s.inTombsKeyID(ctx, key, id)
		if err != nil {
			return nil, 0, err
		}
		if inTomb {
			continue
		}

		// get the block
		mhash, err := dshelp.DsKeyToMultihash(ds.NewKey(id))
		if err != nil {
			return nil, 0, err
		}
		deltaCid = cid.NewCidV1(cid.DagProtobuf, mhash)
		_, delta, err := ng.GetDelta(ctx, deltaCid)
		if err != nil {
			return nil, 0, err
		}

		// discard this delta.
		if delta.Priority < bestPriority {
			continue
		}

		// When equal priority, choose the greatest among values in
		// the delta and current. When higher priority, choose the
		// greatest only among those in the delta.
		var greatestValueInDelta []byte
		for _, elem := range delta.GetElements() {
			if elem.GetKey() != key {
				continue
			}
			v := elem.GetValue()
			if bytes.Compare(greatestValueInDelta, v) < 0 {
				greatestValueInDelta = v
			}
		}

		if delta.Priority > bestPriority {
			bestValue = greatestValueInDelta
			bestPriority = delta.Priority
			continue
		}

		// equal priority
		if bytes.Compare(bestValue, greatestValueInDelta) < 0 {
			bestValue = greatestValueInDelta
		}
	}

	return bestValue, bestPriority, nil
}

// putElems adds items to the "elems" set. It will also set current
// values and priorities for each element. This needs to run in a lock,
// as otherwise races may occur when reading/writing the priorities, resulting
// in bad behaviours.
//
// Technically the lock should only affect the keys that are being written,
// but with the batching optimization the locks would need to be hold until
// the batch is written), and one lock per key might be way worse than a single
// global lock in the end.
func (s *set) putElems(ctx context.Context, elems []*pb.Element, id string, prio uint64) error {
	s.putElemsMux.Lock()
	defer s.putElemsMux.Unlock()

	if len(elems) == 0 {
		return nil
	}

	var store ds.Write = s.store
	var err error
	batchingDs, batching := store.(ds.Batching)
	if batching {
		store, err = batchingDs.Batch(ctx)
		if err != nil {
			return err
		}
	}

	for _, e := range elems {
		e.Id = id // overwrite the identifier as it would come unset
		key := e.GetKey()
		// /namespace/elems/<key>/<id>
		k := s.elemsPrefix(key).ChildString(id)
		err := store.Put(ctx, k, nil)
		if err != nil {
			return err
		}

		// update the value if applicable:
		// * higher priority than we currently have.
		// * not tombstoned before.
		err = s.setValue(ctx, store, key, id, e.GetValue(), prio)
		if err != nil {
			return err
		}
	}

	if batching {
		err := store.(ds.Batch).Commit(ctx)
		if err != nil {
			return err
		}
	}
	return nil
}

func (s *set) putTombs(ctx context.Context, tombs []*pb.Element) error {
	if len(tombs) == 0 {
		return nil
	}

	var store ds.Write = s.store
	var err error
	batchingDs, batching := store.(ds.Batching)
	if batching {
		store, err = batchingDs.Batch(ctx)
		if err != nil {
			return err
		}
	}

	// key -> tombstonedBlockID. Carries the tombstoned blocks for each
	// element in this delta.
	deletedElems := make(map[string][]string)

	for _, e := range tombs {
		// /namespace/tombs/<key>/<id>
		key := e.GetKey()
		id := e.GetId()
		valueK := s.valueKey(key)
		deletedElems[key] = append(deletedElems[key], id)

		// Find best value for element that we are going to delete
		v, p, err := s.findBestValue(ctx, key, deletedElems[key])
		if err != nil {
			return err
		}
		if v == nil {
			store.Delete(ctx, valueK)
			store.Delete(ctx, s.priorityKey(key))
		} else {
			store.Put(ctx, valueK, v)
			s.setPriority(ctx, store, key, p)
		}

		// Write tomb into store.
		k := s.tombsPrefix(key).ChildString(id)
		err = store.Put(ctx, k, nil)
		if err != nil {
			return err
		}
	}

	if batching {
		err := store.(ds.Batch).Commit(ctx)
		if err != nil {
			return err
		}
	}

	// run delete hook only once for all versions of the same element
	// tombstoned in this delta. Note it may be that the element was not
	// fully deleted and only a different value took its place.
	for del := range deletedElems {
		s.deleteHook(del)
	}

	return nil
}

func (s *set) Merge(ctx context.Context, d *pb.Delta, id string) error {
	err := s.putTombs(ctx, d.GetTombstones())
	if err != nil {
		return err
	}

	return s.putElems(ctx, d.GetElements(), id, d.GetPriority())
}

// currently unused
// func (s *set) inElemsKeyID(key, id string) (bool, error) {
// 	k := s.elemsPrefix(key).ChildString(id)
// 	return s.store.Has(k)
// }

func (s *set) inTombsKeyID(ctx context.Context, key, id string) (bool, error) {
	k := s.tombsPrefix(key).ChildString(id)
	return s.store.Has(ctx, k)
}

// currently unused
// // inSet returns if the given cid/block is in elems and not in tombs (and
// // thus, it is an element of the set).
// func (s *set) inSetKeyID(key, id string) (bool, error) {
// 	inTombs, err := s.inTombsKeyID(key, id)
// 	if err != nil {
// 		return false, err
// 	}
// 	if inTombs {
// 		return false, nil
// 	}

// 	return s.inElemsKeyID(key, id)
// }

// perform a sync against all the paths associated with a key prefix
func (s *set) datastoreSync(ctx context.Context, prefix ds.Key) error {
	prefixStr := prefix.String()
	toSync := []ds.Key{
		s.elemsPrefix(prefixStr),
		s.tombsPrefix(prefixStr),
		s.keyPrefix(keysNs).Child(prefix), // covers values and priorities
	}

	errs := make([]error, len(toSync))

	for i, k := range toSync {
		if err := s.store.Sync(ctx, k); err != nil {
			errs[i] = err
		}
	}

	return multierr.Combine(errs...)
}<|MERGE_RESOLUTION|>--- conflicted
+++ resolved
@@ -184,19 +184,12 @@
 		KeysOnly: false,
 	}
 
-<<<<<<< HEAD
 	// send the result and returns false if we must exit.
 	sendResult := func(ctx, qctx context.Context, r query.Result, out chan<- query.Result) bool {
 		select {
 		case out <- r:
 		case <-ctx.Done():
 			return false
-=======
-	// send the result and returns false if we must exit
-	sendResult := func(qctx context.Context, output chan<- query.Result, r query.Result) bool {
-		select {
-		case output <- r:
->>>>>>> e7be8da1
 		case <-qctx.Done():
 			return false
 		}
@@ -205,7 +198,6 @@
 
 	// The code below was very inspired in the Query implementation in
 	// flatfs.
-<<<<<<< HEAD
 
 	// Originally we were able to set the output channel capacity and it
 	// was set to 128 even though not much difference to 1 could be
@@ -221,12 +213,6 @@
 		results, err := s.store.Query(ctx, setQuery)
 		if err != nil {
 			sendResult(ctx, qctx, query.Result{Error: err}, out)
-=======
-	return query.ResultsWithContext(q, func(qctx context.Context, output chan<- query.Result) {
-		results, err := s.store.Query(ctx, setQuery)
-		if err != nil {
-			sendResult(qctx, output, query.Result{Error: err})
->>>>>>> e7be8da1
 			return
 		}
 		defer results.Close()
@@ -234,11 +220,7 @@
 		var entry query.Entry
 		for r := range results.Next() {
 			if r.Error != nil {
-<<<<<<< HEAD
 				sendResult(ctx, qctx, query.Result{Error: r.Error}, out)
-=======
-				sendResult(qctx, output, query.Result{Error: r.Error})
->>>>>>> e7be8da1
 				return
 			}
 
@@ -260,14 +242,11 @@
 			entry.Value = r.Value
 			entry.Size = r.Size
 			entry.Expiration = r.Expiration
-<<<<<<< HEAD
 			has, err := s.checkNotTombstoned(ctx, key)
 			if err != nil {
 				sendResult(ctx, qctx, query.Result{Error: err}, out)
 				return
 			}
-=======
->>>>>>> e7be8da1
 
 			// The fact that /v is set means it is not tombstoned,
 			// as tombstoning removes /v and /p or sets them to
@@ -277,7 +256,6 @@
 				entry.Size = -1
 				entry.Value = nil
 			}
-<<<<<<< HEAD
 			if !sendResult(ctx, qctx, query.Result{Entry: entry}, out) {
 				return
 			}
@@ -285,13 +263,6 @@
 	})
 
 	return r, nil
-=======
-			if !sendResult(qctx, output, query.Result{Entry: entry}) {
-				return
-			}
-		}
-	}), nil
->>>>>>> e7be8da1
 }
 
 // InSet returns true if the key belongs to one of the elements in the "elems"
